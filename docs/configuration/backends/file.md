--- conflicted
+++ resolved
@@ -55,13 +55,6 @@
     passHostHeader = true
     priority = 42
 
-<<<<<<< HEAD
-=======
-    # Use frontends.frontend1.auth.basic below instead
-    basicAuth = [
-      "test:$apr1$H6uskkkW$IgXLP6ewTrSuBkTrqE8wj/",
-      "test2:$apr1$d9hr9HBB$4HxwgUir3HP4EsggP/QNo0",
-    ]
     [frontends.frontend1.passTLSClientCert]
         # Pass the escaped pem in a `X-Forwarded-Ssl-Client-Cert` header
         pem = true
@@ -78,7 +71,6 @@
                 organization = true
                 commonName = true
                 serialNumber = true
->>>>>>> c68ebaa2
     [frontends.frontend1.auth]
       headerField = "X-WebAuth-User"
       [frontends.frontend1.auth.basic]
