---
title: "Traefik Logs Documentation"
description: "Logs are a key part of observability in Traefik Proxy. Read the technical documentation to learn their configurations, rotations, and time zones."
---

# Logs

Reading What's Happening
{: .subtitle }

By default, logs are written to stdout, in text format.

## Configuration

### General

Traefik logs concern everything that happens to Traefik itself (startup, configuration, events, shutdown, and so on).

#### `filePath`

By default, the logs are written to the standard output.
You can configure a file path instead using the `filePath` option.

```yaml tab="File (YAML)"
# Writing Logs to a File
log:
  filePath: "/path/to/traefik.log"
```

```toml tab="File (TOML)"
# Writing Logs to a File
[log]
  filePath = "/path/to/traefik.log"
```

```bash tab="CLI"
# Writing Logs to a File
--log.filePath=/path/to/traefik.log
```

#### `format`

By default, the logs use a text format (`common`), but you can also ask for the `json` format in the `format` option.

```yaml tab="File (YAML)"
# Writing Logs to a File, in JSON
log:
  filePath: "/path/to/log-file.log"
  format: json
```

```toml tab="File (TOML)"
# Writing Logs to a File, in JSON
[log]
  filePath = "/path/to/log-file.log"
  format = "json"
```

```bash tab="CLI"
# Writing Logs to a File, in JSON
--log.filePath=/path/to/traefik.log
--log.format=json
```

#### `level`

<<<<<<< HEAD
By default, the `level` is set to `ERROR`. Alternative logging levels are `TRACE`, `DEBUG`, `PANIC`, `FATAL`, `ERROR`, `WARN`, and `INFO`.
=======
By default, the `level` is set to `ERROR`.

Alternative logging levels are `DEBUG`, `INFO`, `WARN`, `ERROR`, `FATAL`, and `PANIC`.
>>>>>>> 358f4744

```yaml tab="File (YAML)"
log:
  level: DEBUG
```

```toml tab="File (TOML)"
[log]
  level = "DEBUG"
```

```bash tab="CLI"
--log.level=DEBUG
```

#### `noColor`

When using the 'common' format, disables the colorized output.

```yaml tab="File (YAML)"
log:
  noColor: true
```

```toml tab="File (TOML)"
[log]
  noColor = true
```

```bash tab="CLI"
--log.nocolor=true
```

## Log Rotation

The rotation of the log files can be configured with the following options.

### `maxSize`

`maxSize` is the maximum size in megabytes of the log file before it gets rotated.
It defaults to 100 megabytes.

```yaml tab="File (YAML)"
log:
  maxSize: 1
```

```toml tab="File (TOML)"
[log]
  maxSize = 1
```

```bash tab="CLI"
--log.maxsize=1
```

### `maxBackups`

`maxBackups` is the maximum number of old log files to retain.
The default is to retain all old log files (though `maxAge` may still cause them to get deleted).

```yaml tab="File (YAML)"
log:
  maxBackups: 3
```

```toml tab="File (TOML)"
[log]
  maxBackups = 3
```

```bash tab="CLI"
--log.maxbackups=3
```

### `maxAge`

`maxAge` is the maximum number of days to retain old log files based on the timestamp encoded in their filename.
Note that a day is defined as 24 hours and may not exactly correspond to calendar days due to daylight savings, leap seconds, etc.
The default is not to remove old log files based on age.

```yaml tab="File (YAML)"
log:
  maxAge: 3
```

```toml tab="File (TOML)"
[log]
  maxAge = 3
```

```bash tab="CLI"
--log.maxage=3
```

### `compress`

`compress` determines if the rotated log files should be compressed using gzip.
The default is not to perform compression.

```yaml tab="File (YAML)"
log:
  compress: 3
```

```toml tab="File (TOML)"
[log]
  compress = 3
```

```bash tab="CLI"
--log.compress=3
```<|MERGE_RESOLUTION|>--- conflicted
+++ resolved
@@ -64,13 +64,9 @@
 
 #### `level`
 
-<<<<<<< HEAD
-By default, the `level` is set to `ERROR`. Alternative logging levels are `TRACE`, `DEBUG`, `PANIC`, `FATAL`, `ERROR`, `WARN`, and `INFO`.
-=======
 By default, the `level` is set to `ERROR`.
 
-Alternative logging levels are `DEBUG`, `INFO`, `WARN`, `ERROR`, `FATAL`, and `PANIC`.
->>>>>>> 358f4744
+Alternative logging levels are `TRACE`, `DEBUG`, `INFO`, `WARN`, `ERROR`, `FATAL`, and `PANIC`.
 
 ```yaml tab="File (YAML)"
 log:
