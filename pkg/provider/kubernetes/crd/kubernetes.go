package crd

import (
	"context"
	"crypto/sha256"
	"errors"
	"fmt"
	"github.com/containous/traefik/pkg/provider/kubernetes/k8s"
	"os"
	"reflect"
	"sort"
	"strconv"
	"strings"
	"time"

	"github.com/cenkalti/backoff/v3"
	"github.com/containous/traefik/v2/pkg/config/dynamic"
	"github.com/containous/traefik/v2/pkg/job"
	"github.com/containous/traefik/v2/pkg/log"
	"github.com/containous/traefik/v2/pkg/provider/kubernetes/crd/traefik/v1alpha1"
	"github.com/containous/traefik/v2/pkg/safe"
	"github.com/containous/traefik/v2/pkg/tls"
	corev1 "k8s.io/api/core/v1"
	"k8s.io/apimachinery/pkg/labels"
)

const (
	annotationKubernetesIngressClass = "kubernetes.io/ingress.class"
	traefikDefaultIngressClass       = "traefik"
)

// Provider holds configurations of the provider.
type Provider struct {
	Endpoint               string         `description:"Kubernetes server endpoint (required for external cluster client)"`
	Token                  string         `description:"Kubernetes bearer token (not needed for in-cluster client)"`
	CertAuthFilePath       string         `description:"Kubernetes certificate authority file path (not needed for in-cluster client)"`
	DisablePassHostHeaders bool           `description:"Kubernetes disable PassHost Headers" export:"true"`
	Namespaces             k8s.Namespaces `description:"Kubernetes namespaces" export:"true"`
	LabelSelector          string         `description:"Kubernetes label selector to use" export:"true"`
	IngressClass           string         `description:"Value of kubernetes.io/ingress.class annotation to watch for" export:"true"`
	PublishedService       string         `description:"Published Kubernetes Service to copy status from"`
	lastConfiguration      safe.Safe
}

func (p *Provider) newK8sClient(ctx context.Context, labelSelector string) (*clientWrapper, error) {
	labelSel, err := labels.Parse(labelSelector)
	if err != nil {
		return nil, fmt.Errorf("invalid label selector: %q", labelSelector)
	}
	log.FromContext(ctx).Infof("label selector is: %q", labelSel)

	withEndpoint := ""
	if p.Endpoint != "" {
		withEndpoint = fmt.Sprintf(" with endpoint %v", p.Endpoint)
	}

	var client *clientWrapper
	switch {
	case os.Getenv("KUBERNETES_SERVICE_HOST") != "" && os.Getenv("KUBERNETES_SERVICE_PORT") != "":
		log.FromContext(ctx).Infof("Creating in-cluster Provider client%s", withEndpoint)
		client, err = newInClusterClient(p.Endpoint)
	case os.Getenv("KUBECONFIG") != "":
		log.FromContext(ctx).Infof("Creating cluster-external Provider client from KUBECONFIG %s", os.Getenv("KUBECONFIG"))
		client, err = newExternalClusterClientFromFile(os.Getenv("KUBECONFIG"))
	default:
		log.FromContext(ctx).Infof("Creating cluster-external Provider client%s", withEndpoint)
		client, err = newExternalClusterClient(p.Endpoint, p.Token, p.CertAuthFilePath)
	}

	if err == nil {
		client.labelSelector = labelSel
	}

	return client, err
}

// Init the provider.
func (p *Provider) Init() error {
	return nil
}

// Provide allows the k8s provider to provide configurations to traefik
// using the given configuration channel.
func (p *Provider) Provide(configurationChan chan<- dynamic.Message, pool *safe.Pool) error {
	ctxLog := log.With(context.Background(), log.Str(log.ProviderName, "kubernetescrd"))
	logger := log.FromContext(ctxLog)

	logger.Debugf("Using label selector: %q", p.LabelSelector)
	k8sClient, err := p.newK8sClient(ctxLog, p.LabelSelector)
	if err != nil {
		return err
	}

	pool.Go(func(stop chan bool) {
		operation := func() error {
			stopWatch := make(chan struct{}, 1)
			defer close(stopWatch)
			eventsChan, err := k8sClient.WatchAll(p.Namespaces, stopWatch)
			if err != nil {
				logger.Errorf("Error watching kubernetes events: %v", err)
				timer := time.NewTimer(1 * time.Second)
				select {
				case <-timer.C:
					return err
				case <-stop:
					return nil
				}
			}
			for {
				select {
				case <-stop:
					return nil
				case event := <-eventsChan:
					conf := p.loadConfigurationFromCRD(ctxLog, k8sClient)

					if reflect.DeepEqual(p.lastConfiguration.Get(), conf) {
						logger.Debugf("Skipping Kubernetes event kind %T", event)
					} else {
						p.lastConfiguration.Set(conf)
						configurationChan <- dynamic.Message{
							ProviderName:  "kubernetescrd",
							Configuration: conf,
						}
					}
				}
			}
		}

		notify := func(err error, time time.Duration) {
			logger.Errorf("Provider connection error: %s; retrying in %s", err, time)
		}
		err := backoff.RetryNotify(safe.OperationWithRecover(operation), job.NewBackOff(backoff.NewExponentialBackOff()), notify)
		if err != nil {
			logger.Errorf("Cannot connect to Provider: %s", err)
		}
	})

	return nil
}

func checkStringQuoteValidity(value string) error {
	_, err := strconv.Unquote(`"` + value + `"`)
	return err
}

func loadTCPServers(client Client, namespace string, svc v1alpha1.ServiceTCP) ([]dynamic.TCPServer, error) {
	service, exists, err := client.GetService(namespace, svc.Name)
	if err != nil {
		return nil, err
	}

	if !exists {
		return nil, errors.New("service not found")
	}

	var portSpec *corev1.ServicePort
	for _, p := range service.Spec.Ports {
		if svc.Port == p.Port {
			portSpec = &p
			break
		}
	}

	if portSpec == nil {
		return nil, errors.New("service port not found")
	}

	var servers []dynamic.TCPServer
	if service.Spec.Type == corev1.ServiceTypeExternalName {
		servers = append(servers, dynamic.TCPServer{
			Address: fmt.Sprintf("%s:%d", service.Spec.ExternalName, portSpec.Port),
		})
	} else {
		endpoints, endpointsExists, endpointsErr := client.GetEndpoints(namespace, svc.Name)
		if endpointsErr != nil {
			return nil, endpointsErr
		}

		if !endpointsExists {
			return nil, errors.New("endpoints not found")
		}

		if len(endpoints.Subsets) == 0 {
			return nil, errors.New("subset not found")
		}

		var port int32
		for _, subset := range endpoints.Subsets {
			for _, p := range subset.Ports {
				if portSpec.Name == p.Name {
					port = p.Port
					break
				}
			}

			if port == 0 {
				return nil, errors.New("cannot define a port")
			}

			for _, addr := range subset.Addresses {
				servers = append(servers, dynamic.TCPServer{
					Address: fmt.Sprintf("%s:%d", addr.IP, port),
				})
			}
		}
	}

	return servers, nil
}

func loadServers(client Client, namespace string, svc v1alpha1.Service) ([]dynamic.Server, error) {
	strategy := svc.Strategy
	if strategy == "" {
		strategy = "RoundRobin"
	}
	if strategy != "RoundRobin" {
		return nil, fmt.Errorf("load balancing strategy %v is not supported", strategy)
	}

	service, exists, err := client.GetService(namespace, svc.Name)
	if err != nil {
		return nil, err
	}

	if !exists {
		return nil, errors.New("service not found")
	}

	var portSpec *corev1.ServicePort
	for _, p := range service.Spec.Ports {
		if svc.Port == p.Port {
			portSpec = &p
			break
		}
	}

	if portSpec == nil {
		return nil, errors.New("service port not found")
	}

	var servers []dynamic.Server
	if service.Spec.Type == corev1.ServiceTypeExternalName {
		servers = append(servers, dynamic.Server{
			URL: fmt.Sprintf("http://%s:%d", service.Spec.ExternalName, portSpec.Port),
		})
	} else {
		endpoints, endpointsExists, endpointsErr := client.GetEndpoints(namespace, svc.Name)
		if endpointsErr != nil {
			return nil, endpointsErr
		}

		if !endpointsExists {
			return nil, errors.New("endpoints not found")
		}

		if len(endpoints.Subsets) == 0 {
			return nil, errors.New("subset not found")
		}

		var port int32
		for _, subset := range endpoints.Subsets {
			for _, p := range subset.Ports {
				if portSpec.Name == p.Name {
					port = p.Port
					break
				}
			}

			if port == 0 {
				return nil, errors.New("cannot define a port")
			}

			protocol := "http"
			switch svc.Scheme {
			case "http", "https", "h2c":
				protocol = svc.Scheme
			case "":
				if portSpec.Port == 443 || strings.HasPrefix(portSpec.Name, "https") {
					protocol = "https"
				}
			default:
				return nil, fmt.Errorf("invalid scheme %q specified", svc.Scheme)
			}

			for _, addr := range subset.Addresses {
				servers = append(servers, dynamic.Server{
					URL: fmt.Sprintf("%s://%s:%d", protocol, addr.IP, port),
				})
			}
		}
	}

	return servers, nil
}

func buildTLSOptions(ctx context.Context, client Client) map[string]tls.Options {
	tlsOptionsCRD := client.GetTLSOptions()
	var tlsOptions map[string]tls.Options

	if len(tlsOptionsCRD) == 0 {
		return tlsOptions
	}
	tlsOptions = make(map[string]tls.Options)

	for _, tlsOption := range tlsOptionsCRD {
		logger := log.FromContext(log.With(ctx, log.Str("tlsOption", tlsOption.Name), log.Str("namespace", tlsOption.Namespace)))
		var clientCAs []tls.FileOrContent

		for _, secretName := range tlsOption.Spec.ClientAuth.SecretNames {
			secret, exists, err := client.GetSecret(tlsOption.Namespace, secretName)
			if err != nil {
				logger.Errorf("Failed to fetch secret %s/%s: %v", tlsOption.Namespace, secretName, err)
				continue
			}

			if !exists {
				logger.Warnf("Secret %s/%s does not exist", tlsOption.Namespace, secretName)
				continue
			}

			cert, err := getCABlocks(secret, tlsOption.Namespace, secretName)
			if err != nil {
				logger.Errorf("Failed to extract CA from secret %s/%s: %v", tlsOption.Namespace, secretName, err)
				continue
			}

			clientCAs = append(clientCAs, tls.FileOrContent(cert))
		}

		tlsOptions[makeID(tlsOption.Namespace, tlsOption.Name)] = tls.Options{
			MinVersion:   tlsOption.Spec.MinVersion,
			CipherSuites: tlsOption.Spec.CipherSuites,
			ClientAuth: tls.ClientAuth{
				CAFiles:        clientCAs,
				ClientAuthType: tlsOption.Spec.ClientAuth.ClientAuthType,
			},
			SniStrict: tlsOption.Spec.SniStrict,
		}
	}
	return tlsOptions
}

func (p *Provider) loadIngressRouteConfiguration(ctx context.Context, client Client, tlsConfigs map[string]*tls.CertAndStores) *dynamic.HTTPConfiguration {
	conf := &dynamic.HTTPConfiguration{
		Routers:     map[string]*dynamic.Router{},
		Middlewares: map[string]*dynamic.Middleware{},
		Services:    map[string]*dynamic.Service{},
	}

	for _, ingressRoute := range client.GetIngressRoutes() {
		logger := log.FromContext(log.With(ctx, log.Str("ingress", ingressRoute.Name), log.Str("namespace", ingressRoute.Namespace)))

		// TODO keep the name ingressClass?
		if !shouldProcessIngress(p.IngressClass, ingressRoute.Annotations[annotationKubernetesIngressClass]) {
			continue
		}

		err := getTLSHTTP(ctx, ingressRoute, client, tlsConfigs)
		if err != nil {
			logger.Errorf("Error configuring TLS: %v", err)
		}

		ingressName := ingressRoute.Name
		if len(ingressName) == 0 {
			ingressName = ingressRoute.GenerateName
		}

		for _, route := range ingressRoute.Spec.Routes {
			if route.Kind != "Rule" {
				logger.Errorf("Unsupported match kind: %s. Only \"Rule\" is supported for now.", route.Kind)
				continue
			}

			if len(route.Match) == 0 {
				logger.Errorf("Empty match rule")
				continue
			}

			if err := checkStringQuoteValidity(route.Match); err != nil {
				logger.Errorf("Invalid syntax for match rule: %s", route.Match)
				continue
			}

			var allServers []dynamic.Server
			for _, service := range route.Services {
				servers, err := loadServers(client, ingressRoute.Namespace, service)
				if err != nil {
					logger.
						WithField("serviceName", service.Name).
						WithField("servicePort", service.Port).
						Errorf("Cannot create service: %v", err)
					continue
				}

				allServers = append(allServers, servers...)
			}

			var mds []string
			for _, mi := range route.Middlewares {
				if strings.Contains(mi.Name, "@") {
					if len(mi.Namespace) > 0 {
						logger.
							WithField(log.MiddlewareName, mi.Name).
							Warnf("namespace %q is ignored in cross-provider context", mi.Namespace)
					}
					mds = append(mds, mi.Name)
					continue
				}

				ns := mi.Namespace
				if len(ns) == 0 {
					ns = ingressRoute.Namespace
				}
				mds = append(mds, makeID(ns, mi.Name))
			}

			key, err := makeServiceKey(route.Match, ingressName)
			if err != nil {
				logger.Error(err)
				continue
			}

			serviceName := makeID(ingressRoute.Namespace, key)

			conf.Routers[serviceName] = &dynamic.Router{
				Middlewares: mds,
				Priority:    route.Priority,
				EntryPoints: ingressRoute.Spec.EntryPoints,
				Rule:        route.Match,
				Service:     serviceName,
			}

			if ingressRoute.Spec.TLS != nil {
				tlsConf := &dynamic.RouterTLSConfig{
					CertResolver: ingressRoute.Spec.TLS.CertResolver,
				}

				if ingressRoute.Spec.TLS.Options != nil && len(ingressRoute.Spec.TLS.Options.Name) > 0 {
					tlsOptionsName := ingressRoute.Spec.TLS.Options.Name
					// Is a Kubernetes CRD reference, (i.e. not a cross-provider reference)
					ns := ingressRoute.Spec.TLS.Options.Namespace
					if !strings.Contains(tlsOptionsName, "@") {
						if len(ns) == 0 {
							ns = ingressRoute.Namespace
						}
						tlsOptionsName = makeID(ns, tlsOptionsName)
					} else if len(ns) > 0 {
						logger.
							WithField("TLSoptions", ingressRoute.Spec.TLS.Options.Name).
							Warnf("namespace %q is ignored in cross-provider context", ns)
					}

					tlsConf.Options = tlsOptionsName
				}
				conf.Routers[serviceName].TLS = tlsConf
			}

			conf.Services[serviceName] = &dynamic.Service{
				LoadBalancer: &dynamic.LoadBalancerService{
					Servers: allServers,
					// TODO: support other strategies.
					PassHostHeader: true,
				},
			}

			//@TODO: update endpoint fields for external-dns
		}
	}

	return conf
}

func (p *Provider) loadIngressRouteTCPConfiguration(ctx context.Context, client Client, tlsConfigs map[string]*tls.CertAndStores) *dynamic.TCPConfiguration {
	conf := &dynamic.TCPConfiguration{
		Routers:  map[string]*dynamic.TCPRouter{},
		Services: map[string]*dynamic.TCPService{},
	}

	for _, ingressRouteTCP := range client.GetIngressRouteTCPs() {
		logger := log.FromContext(log.With(ctx, log.Str("ingress", ingressRouteTCP.Name), log.Str("namespace", ingressRouteTCP.Namespace)))

		if !shouldProcessIngress(p.IngressClass, ingressRouteTCP.Annotations[annotationKubernetesIngressClass]) {
			continue
		}

		if ingressRouteTCP.Spec.TLS != nil && !ingressRouteTCP.Spec.TLS.Passthrough {
			err := getTLSTCP(ctx, ingressRouteTCP, client, tlsConfigs)
			if err != nil {
				logger.Errorf("Error configuring TLS: %v", err)
			}
		}

		ingressName := ingressRouteTCP.Name
		if len(ingressName) == 0 {
			ingressName = ingressRouteTCP.GenerateName
		}

		for _, route := range ingressRouteTCP.Spec.Routes {
			if len(route.Match) == 0 {
				logger.Errorf("Empty match rule")
				continue
			}

			if err := checkStringQuoteValidity(route.Match); err != nil {
				logger.Errorf("Invalid syntax for match rule: %s", route.Match)
				continue
			}

			var allServers []dynamic.TCPServer
			for _, service := range route.Services {
				servers, err := loadTCPServers(client, ingressRouteTCP.Namespace, service)
				if err != nil {
					logger.
						WithField("serviceName", service.Name).
						WithField("servicePort", service.Port).
						Errorf("Cannot create service: %v", err)
					continue
				}

				allServers = append(allServers, servers...)
			}

			key, e := makeServiceKey(route.Match, ingressName)
			if e != nil {
				logger.Error(e)
				continue
			}

			serviceName := makeID(ingressRouteTCP.Namespace, key)
			conf.Routers[serviceName] = &dynamic.TCPRouter{
				EntryPoints: ingressRouteTCP.Spec.EntryPoints,
				Rule:        route.Match,
				Service:     serviceName,
			}

			if ingressRouteTCP.Spec.TLS != nil {
				conf.Routers[serviceName].TLS = &dynamic.RouterTCPTLSConfig{
					Passthrough:  ingressRouteTCP.Spec.TLS.Passthrough,
					CertResolver: ingressRouteTCP.Spec.TLS.CertResolver,
				}

				if ingressRouteTCP.Spec.TLS.Options != nil && len(ingressRouteTCP.Spec.TLS.Options.Name) > 0 {
					tlsOptionsName := ingressRouteTCP.Spec.TLS.Options.Name
					// Is a Kubernetes CRD reference (i.e. not a cross-provider reference)
					ns := ingressRouteTCP.Spec.TLS.Options.Namespace
					if !strings.Contains(tlsOptionsName, "@") {
						if len(ns) == 0 {
							ns = ingressRouteTCP.Namespace
						}
						tlsOptionsName = makeID(ns, tlsOptionsName)
					} else if len(ns) > 0 {
						logger.
							WithField("TLSoptions", ingressRouteTCP.Spec.TLS.Options.Name).
							Warnf("namespace %q is ignored in cross-provider context", ns)
					}

					conf.Routers[serviceName].TLS.Options = tlsOptionsName

				}
			}

			conf.Services[serviceName] = &dynamic.TCPService{
				LoadBalancer: &dynamic.TCPLoadBalancerService{
					Servers: allServers,
				},
			}
		}
	}

	return conf
}

func (p *Provider) loadConfigurationFromCRD(ctx context.Context, client Client) *dynamic.Configuration {
	tlsConfigs := make(map[string]*tls.CertAndStores)
	conf := &dynamic.Configuration{
		HTTP: p.loadIngressRouteConfiguration(ctx, client, tlsConfigs),
		TCP:  p.loadIngressRouteTCPConfiguration(ctx, client, tlsConfigs),
		TLS: &dynamic.TLSConfiguration{
			Certificates: getTLSConfig(tlsConfigs),
			Options:      buildTLSOptions(ctx, client),
		},
	}

	for _, middleware := range client.GetMiddlewares() {
		conf.HTTP.Middlewares[makeID(middleware.Namespace, middleware.Name)] = &middleware.Spec
	}

	return conf
}

func makeServiceKey(rule, ingressName string) (string, error) {
	h := sha256.New()
	if _, err := h.Write([]byte(rule)); err != nil {
		return "", err
	}

	key := fmt.Sprintf("%s-%.10x", ingressName, h.Sum(nil))

	return key, nil
}

func makeID(namespace, name string) string {
	if namespace == "" {
		return name
	}

	return namespace + "/" + name
}

func shouldProcessIngress(ingressClass string, ingressClassAnnotation string) bool {
	return ingressClass == ingressClassAnnotation ||
		(len(ingressClass) == 0 && ingressClassAnnotation == traefikDefaultIngressClass)
}

func getTLSHTTP(ctx context.Context, ingressRoute *v1alpha1.IngressRoute, k8sClient Client, tlsConfigs map[string]*tls.CertAndStores) error {
	if ingressRoute.Spec.TLS == nil {
		return nil
	}
	if ingressRoute.Spec.TLS.SecretName == "" {
		log.FromContext(ctx).Debugf("Skipping TLS sub-section: No secret name provided")
		return nil
	}

	configKey := ingressRoute.Namespace + "/" + ingressRoute.Spec.TLS.SecretName
	if _, tlsExists := tlsConfigs[configKey]; !tlsExists {
		tlsConf, err := getTLS(k8sClient, ingressRoute.Spec.TLS.SecretName, ingressRoute.Namespace)
		if err != nil {
			return err
		}

		tlsConfigs[configKey] = tlsConf
	}

	return nil
}

func getTLSTCP(ctx context.Context, ingressRoute *v1alpha1.IngressRouteTCP, k8sClient Client, tlsConfigs map[string]*tls.CertAndStores) error {
	if ingressRoute.Spec.TLS == nil {
		return nil
	}
	if ingressRoute.Spec.TLS.SecretName == "" {
		log.FromContext(ctx).Debugf("Skipping TLS sub-section for TCP: No secret name provided")
		return nil
	}

	configKey := ingressRoute.Namespace + "/" + ingressRoute.Spec.TLS.SecretName
	if _, tlsExists := tlsConfigs[configKey]; !tlsExists {
		tlsConf, err := getTLS(k8sClient, ingressRoute.Spec.TLS.SecretName, ingressRoute.Namespace)
		if err != nil {
			return err
		}

		tlsConfigs[configKey] = tlsConf
	}

	return nil
}

func getTLS(k8sClient Client, secretName, namespace string) (*tls.CertAndStores, error) {
	secret, exists, err := k8sClient.GetSecret(namespace, secretName)
	if err != nil {
		return nil, fmt.Errorf("failed to fetch secret %s/%s: %v", namespace, secretName, err)
	}
	if !exists {
		return nil, fmt.Errorf("secret %s/%s does not exist", namespace, secretName)
	}

	cert, key, err := getCertificateBlocks(secret, namespace, secretName)
	if err != nil {
		return nil, err
	}

	return &tls.CertAndStores{
		Certificate: tls.Certificate{
			CertFile: tls.FileOrContent(cert),
			KeyFile:  tls.FileOrContent(key),
		},
	}, nil
}

func getTLSConfig(tlsConfigs map[string]*tls.CertAndStores) []*tls.CertAndStores {
	var secretNames []string
	for secretName := range tlsConfigs {
		secretNames = append(secretNames, secretName)
	}
	sort.Strings(secretNames)

	var configs []*tls.CertAndStores
	for _, secretName := range secretNames {
		configs = append(configs, tlsConfigs[secretName])
	}

	return configs
}

func getCertificateBlocks(secret *corev1.Secret, namespace, secretName string) (string, string, error) {
	var missingEntries []string

	tlsCrtData, tlsCrtExists := secret.Data["tls.crt"]
	if !tlsCrtExists {
		missingEntries = append(missingEntries, "tls.crt")
	}

	tlsKeyData, tlsKeyExists := secret.Data["tls.key"]
	if !tlsKeyExists {
		missingEntries = append(missingEntries, "tls.key")
	}

	if len(missingEntries) > 0 {
		return "", "", fmt.Errorf("secret %s/%s is missing the following TLS data entries: %s",
			namespace, secretName, strings.Join(missingEntries, ", "))
	}

	cert := string(tlsCrtData)
	if cert == "" {
		missingEntries = append(missingEntries, "tls.crt")
	}

	key := string(tlsKeyData)
	if key == "" {
		missingEntries = append(missingEntries, "tls.key")
	}

	if len(missingEntries) > 0 {
		return "", "", fmt.Errorf("secret %s/%s contains the following empty TLS data entries: %s",
			namespace, secretName, strings.Join(missingEntries, ", "))
	}

	return cert, key, nil
}

<<<<<<< HEAD
<<<<<<< HEAD
func getCABlocks(secret *corev1.Secret, namespace, secretName string) (string, error) {
	tlsCrtData, tlsCrtExists := secret.Data["tls.ca"]
	if !tlsCrtExists {
		return "", fmt.Errorf("the tls.ca entry is missing from secret %s/%s",
			namespace, secretName)
	}

	cert := string(tlsCrtData)
	if cert == "" {
		return "", fmt.Errorf("the tls.ca entry in secret %s/%s is empty",
			namespace, secretName)
	}

	return cert, nil
=======
=======
>>>>>>> d77ad035
func (p *Provider) updateEndpoint(route *v1alpha1.IngressRoute, k8sClient Client) error {
	serviceInfo := strings.Split(p.PublishedService, "/")
	if len(serviceInfo) != 2 {
		return fmt.Errorf("invalid publishedService format (expected 'namespace/service' format): %s", p.PublishedService)
	}
	serviceNamespace, serviceName := serviceInfo[0], serviceInfo[1]

	serviceToCopy, _, err := k8sClient.GetService(serviceNamespace, serviceName)

	if err != nil {

	}

	k8sClient.UpdateIngressrouteEndpoint("somenamespace", "someService", serviceToCopy.Status.LoadBalancer.Ingress[0].IP, serviceToCopy.Status.LoadBalancer.Ingress[0].Hostname)

	return nil
<<<<<<< HEAD
>>>>>>> first try
=======
>>>>>>> d77ad035
}<|MERGE_RESOLUTION|>--- conflicted
+++ resolved
@@ -729,8 +729,6 @@
 	return cert, key, nil
 }
 
-<<<<<<< HEAD
-<<<<<<< HEAD
 func getCABlocks(secret *corev1.Secret, namespace, secretName string) (string, error) {
 	tlsCrtData, tlsCrtExists := secret.Data["tls.ca"]
 	if !tlsCrtExists {
@@ -745,9 +743,8 @@
 	}
 
 	return cert, nil
-=======
-=======
->>>>>>> d77ad035
+}
+
 func (p *Provider) updateEndpoint(route *v1alpha1.IngressRoute, k8sClient Client) error {
 	serviceInfo := strings.Split(p.PublishedService, "/")
 	if len(serviceInfo) != 2 {
@@ -764,8 +761,4 @@
 	k8sClient.UpdateIngressrouteEndpoint("somenamespace", "someService", serviceToCopy.Status.LoadBalancer.Ingress[0].IP, serviceToCopy.Status.LoadBalancer.Ingress[0].Hostname)
 
 	return nil
-<<<<<<< HEAD
->>>>>>> first try
-=======
->>>>>>> d77ad035
 }