--- conflicted
+++ resolved
@@ -125,16 +125,12 @@
 	// whether the LB's children are directly the pods IPs or if the only child is the Kubernetes Service clusterIP.
 	// The Kubernetes Service itself does load-balance to the pods.
 	// By default, NativeLB is false.
-<<<<<<< HEAD
-	NativeLB bool `json:"nativeLB,omitempty"`
+	NativeLB *bool `json:"nativeLB,omitempty"`
 	// NodePortLB controls, when creating the load-balancer,
 	// whether the LB's children are directly the nodes internal IPs using the nodePort when the service type is NodePort.
 	// It allows services to be reachable when Traefik runs externally from the Kubernetes cluster but within the same network of the nodes.
 	// By default, NodePortLB is false.
 	NodePortLB bool `json:"nodePortLB,omitempty"`
-=======
-	NativeLB *bool `json:"nativeLB,omitempty"`
->>>>>>> 736f37cb
 }
 
 type ResponseForwarding struct {
