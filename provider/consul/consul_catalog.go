package consul

import (
	"errors"
	"strconv"
	"strings"
	"text/template"
	"time"

	"github.com/BurntSushi/ty/fun"
	"github.com/cenk/backoff"
	"github.com/containous/traefik/job"
	"github.com/containous/traefik/log"
	"github.com/containous/traefik/provider"
	"github.com/containous/traefik/provider/label"
	"github.com/containous/traefik/safe"
	"github.com/containous/traefik/types"
	"github.com/hashicorp/consul/api"
)

const (
	// DefaultWatchWaitTime is the duration to wait when polling consul
	DefaultWatchWaitTime = 15 * time.Second
)

var _ provider.Provider = (*CatalogProvider)(nil)

// CatalogProvider holds configurations of the Consul catalog provider.
type CatalogProvider struct {
	provider.BaseProvider `mapstructure:",squash" export:"true"`
	Endpoint              string `description:"Consul server endpoint"`
	Domain                string `description:"Default domain used"`
	ExposedByDefault      bool   `description:"Expose Consul services by default" export:"true"`
	Prefix                string `description:"Prefix used for Consul catalog tags" export:"true"`
	FrontEndRule          string `description:"Frontend rule used for Consul services" export:"true"`
	client                *api.Client
	frontEndRuleTemplate  *template.Template
}

// Service represent a Consul service.
type Service struct {
	Name  string
	Tags  []string
	Nodes []string
}

type serviceUpdate struct {
	ServiceName string
	Attributes  []string
}

type catalogUpdate struct {
	Service *serviceUpdate
	Nodes   []*api.ServiceEntry
}

type nodeSorter []*api.ServiceEntry

func (a nodeSorter) Len() int {
	return len(a)
}

func (a nodeSorter) Swap(i int, j int) {
	a[i], a[j] = a[j], a[i]
}

func (a nodeSorter) Less(i int, j int) bool {
	lEntry := a[i]
	rEntry := a[j]

	ls := strings.ToLower(lEntry.Service.Service)
	lr := strings.ToLower(rEntry.Service.Service)

	if ls != lr {
		return ls < lr
	}
	if lEntry.Service.Address != rEntry.Service.Address {
		return lEntry.Service.Address < rEntry.Service.Address
	}
	if lEntry.Node.Address != rEntry.Node.Address {
		return lEntry.Node.Address < rEntry.Node.Address
	}
	return lEntry.Service.Port < rEntry.Service.Port
}

<<<<<<< HEAD
// Provide allows the consul catalog provider to provide configurations to traefik
// using the given configuration channel.
func (p *CatalogProvider) Provide(configurationChan chan<- types.ConfigMessage, pool *safe.Pool, constraints types.Constraints) error {
	config := api.DefaultConfig()
	config.Address = p.Endpoint
	client, err := api.NewClient(config)
	if err != nil {
		return err
	}
	p.client = client
	p.Constraints = append(p.Constraints, constraints...)
	p.setupFrontEndTemplate()

	pool.Go(func(stop chan bool) {
		notify := func(err error, time time.Duration) {
			log.Errorf("Consul connection error %+v, retrying in %s", err, time)
		}
		operation := func() error {
			return p.watch(configurationChan, stop)
		}
		errRetry := backoff.RetryNotify(safe.OperationWithRecover(operation), job.NewBackOff(backoff.NewExponentialBackOff()), notify)
		if errRetry != nil {
			log.Errorf("Cannot connect to consul server %+v", errRetry)
		}
	})

	return err
=======
func hasChanged(current map[string]Service, previous map[string]Service) bool {
	if len(current) != len(previous) {
		return true
	}
	addedServiceKeys, removedServiceKeys := getChangedServiceKeys(current, previous)
	return len(removedServiceKeys) > 0 || len(addedServiceKeys) > 0 || hasServiceChanged(current, previous)
>>>>>>> b17d5b80
}

func (p *CatalogProvider) watch(configurationChan chan<- types.ConfigMessage, stop chan bool) error {
	stopCh := make(chan struct{})
	watchCh := make(chan map[string][]string)
	errorCh := make(chan error)

	p.watchHealthState(stopCh, watchCh, errorCh)
	p.watchCatalogServices(stopCh, watchCh, errorCh)

	defer close(stopCh)
	defer close(watchCh)

<<<<<<< HEAD
	for {
		select {
		case <-stop:
			return nil
		case index, ok := <-watchCh:
			if !ok {
				return errors.New("Consul service list nil")
			}
			log.Debug("List of services changed")
			nodes, err := p.getNodes(index)
			if err != nil {
				return err
			}
			configuration := p.buildConfiguration(nodes)
			configurationChan <- types.ConfigMessage{
				ProviderName:  "consul_catalog",
				Configuration: configuration,
			}
		case err := <-errorCh:
			return err
		}
	}
=======
func hasServiceChanged(current map[string]Service, previous map[string]Service) bool {
	for key, value := range current {
		if prevValue, ok := previous[key]; ok {
			addedNodesKeys, removedNodesKeys := getChangedStringKeys(value.Nodes, prevValue.Nodes)
			if len(addedNodesKeys) > 0 || len(removedNodesKeys) > 0 {
				return true
			}
			addedTagsKeys, removedTagsKeys := getChangedStringKeys(value.Tags, prevValue.Tags)
			if len(addedTagsKeys) > 0 || len(removedTagsKeys) > 0 {
				return true
			}
			addedPortsKeys, removedPortsKeys := getChangedIntKeys(value.Ports, prevValue.Ports)
			if len(addedPortsKeys) > 0 || len(removedPortsKeys) > 0 {
				return true
			}
		}
	}
	return false
>>>>>>> b17d5b80
}

func (p *CatalogProvider) watchCatalogServices(stopCh <-chan struct{}, watchCh chan<- map[string][]string, errorCh chan<- error) {
	catalog := p.client.Catalog()

	safe.Go(func() {
		// variable to hold previous state
		var flashback map[string]Service

		options := &api.QueryOptions{WaitTime: DefaultWatchWaitTime}

		for {
			select {
			case <-stopCh:
				return
			default:
			}

			data, meta, err := catalog.Services(options)
			if err != nil {
				log.Errorf("Failed to list services: %v", err)
				errorCh <- err
				return
			}

			if options.WaitIndex == meta.LastIndex {
				continue
			}

			options.WaitIndex = meta.LastIndex

			if data != nil {
				current := make(map[string]Service)
				for key, value := range data {
					nodes, _, err := catalog.Service(key, "", &api.QueryOptions{})
					if err != nil {
						log.Errorf("Failed to get detail of service %s: %v", key, err)
						errorCh <- err
						return
					}
					nodesID := getServiceIds(nodes)
					if service, ok := current[key]; ok {
						service.Tags = value
						service.Nodes = nodesID
					} else {
						service := Service{
							Name:  key,
							Tags:  value,
							Nodes: nodesID,
						}
						current[key] = service
					}
				}
				// A critical note is that the return of a blocking request is no guarantee of a change.
				// It is possible that there was an idempotent write that does not affect the result of the query.
				// Thus it is required to do extra check for changes...
				if hasChanged(current, flashback) {
					watchCh <- data
					flashback = current
				}
			}
		}
	})
}

func getChangedIntKeys(currState []int, prevState []int) ([]int, []int) {
	currKeySet := fun.Set(currState).(map[int]bool)
	prevKeySet := fun.Set(prevState).(map[int]bool)

	addedKeys := fun.Difference(currKeySet, prevKeySet).(map[int]bool)
	removedKeys := fun.Difference(prevKeySet, currKeySet).(map[int]bool)

	return fun.Keys(addedKeys).([]int), fun.Keys(removedKeys).([]int)
}

func (p *CatalogProvider) watchHealthState(stopCh <-chan struct{}, watchCh chan<- map[string][]string, errorCh chan<- error) {
	health := p.client.Health()
	catalog := p.client.Catalog()

	safe.Go(func() {
		// variable to hold previous state
		var flashback []string

		options := &api.QueryOptions{WaitTime: DefaultWatchWaitTime}

		for {
			select {
			case <-stopCh:
				return
			default:
			}

			// Listening to changes that leads to `passing` state or degrades from it.
			healthyState, meta, err := health.State("passing", options)
			if err != nil {
				log.WithError(err).Error("Failed to retrieve health checks")
				errorCh <- err
				return
			}

			var current []string
			if healthyState != nil {
				for _, healthy := range healthyState {
					current = append(current, healthy.ServiceID)
				}

			}

			// If LastIndex didn't change then it means `Get` returned
			// because of the WaitTime and the key didn't changed.
			if options.WaitIndex == meta.LastIndex {
				continue
			}

			options.WaitIndex = meta.LastIndex

			// The response should be unified with watchCatalogServices
			data, _, err := catalog.Services(&api.QueryOptions{})
			if err != nil {
				log.Errorf("Failed to list services: %v", err)
				errorCh <- err
				return
			}

			if data != nil {
				// A critical note is that the return of a blocking request is no guarantee of a change.
				// It is possible that there was an idempotent write that does not affect the result of the query.
				// Thus it is required to do extra check for changes...
				addedKeys, removedKeys := getChangedStringKeys(current, flashback)

				if len(addedKeys) > 0 {
					log.WithField("DiscoveredServices", addedKeys).Debug("Health State change detected.")
					watchCh <- data
					flashback = current
				}

				if len(removedKeys) > 0 {
					log.WithField("MissingServices", removedKeys).Debug("Health State change detected.")
					watchCh <- data
					flashback = current
				}
			}
		}
	})
}

<<<<<<< HEAD
func (p *CatalogProvider) getNodes(index map[string][]string) ([]catalogUpdate, error) {
	visited := make(map[string]bool)

	var nodes []catalogUpdate
	for service := range index {
		name := strings.ToLower(service)
		if !strings.Contains(name, " ") && !visited[name] {
			visited[name] = true
			log.WithField("service", name).Debug("Fetching service")
			healthy, err := p.healthyNodes(name)
			if err != nil {
				return nil, err
			}
			// healthy.Nodes can be empty if constraints do not match, without throwing error
			if healthy.Service != nil && len(healthy.Nodes) > 0 {
				nodes = append(nodes, healthy)
			}
		}
	}
	return nodes, nil
=======
// Service represent a Consul service.
type Service struct {
	Name  string
	Tags  []string
	Nodes []string
	Ports []int
>>>>>>> b17d5b80
}

func hasChanged(current map[string]Service, previous map[string]Service) bool {
	addedServiceKeys, removedServiceKeys := getChangedServiceKeys(current, previous)
	return len(removedServiceKeys) > 0 || len(addedServiceKeys) > 0 || hasNodeOrTagsChanged(current, previous)
}

func getChangedServiceKeys(current map[string]Service, previous map[string]Service) ([]string, []string) {
	currKeySet := fun.Set(fun.Keys(current).([]string)).(map[string]bool)
	prevKeySet := fun.Set(fun.Keys(previous).([]string)).(map[string]bool)

	addedKeys := fun.Difference(currKeySet, prevKeySet).(map[string]bool)
	removedKeys := fun.Difference(prevKeySet, currKeySet).(map[string]bool)

	return fun.Keys(addedKeys).([]string), fun.Keys(removedKeys).([]string)
}

func hasNodeOrTagsChanged(current map[string]Service, previous map[string]Service) bool {
	var added []string
	var removed []string
	for key, value := range current {
		if prevValue, ok := previous[key]; ok {
			addedNodesKeys, removedNodesKeys := getChangedStringKeys(value.Nodes, prevValue.Nodes)
			added = append(added, addedNodesKeys...)
			removed = append(removed, removedNodesKeys...)
			addedTagsKeys, removedTagsKeys := getChangedStringKeys(value.Tags, prevValue.Tags)
			added = append(added, addedTagsKeys...)
			removed = append(removed, removedTagsKeys...)
		}
	}
	return len(added) > 0 || len(removed) > 0
}

func getChangedStringKeys(currState []string, prevState []string) ([]string, []string) {
	currKeySet := fun.Set(currState).(map[string]bool)
	prevKeySet := fun.Set(prevState).(map[string]bool)

	addedKeys := fun.Difference(currKeySet, prevKeySet).(map[string]bool)
	removedKeys := fun.Difference(prevKeySet, currKeySet).(map[string]bool)

<<<<<<< HEAD
	return fun.Keys(addedKeys).([]string), fun.Keys(removedKeys).([]string)
=======
			if data != nil {
				current := make(map[string]Service)
				for key, value := range data {
					nodes, _, err := catalog.Service(key, "", &api.QueryOptions{})
					if err != nil {
						log.Errorf("Failed to get detail of service %s: %s", key, err)
						errorCh <- err
						return
					}
					nodesID := getServiceIds(nodes)
					ports := getServicePorts(nodes)
					if service, ok := current[key]; ok {
						service.Tags = value
						service.Nodes = nodesID
						service.Ports = ports
					} else {
						service := Service{
							Name:  key,
							Tags:  value,
							Nodes: nodesID,
							Ports: ports,
						}
						current[key] = service
					}
				}
				// A critical note is that the return of a blocking request is no guarantee of a change.
				// It is possible that there was an idempotent write that does not affect the result of the query.
				// Thus it is required to do extra check for changes...
				if hasChanged(current, flashback) {
					watchCh <- data
					flashback = current
				}
			}
		}
	})
>>>>>>> b17d5b80
}

func getServiceIds(services []*api.CatalogService) []string {
	var serviceIds []string
	for _, service := range services {
		serviceIds = append(serviceIds, service.ID)
	}
	return serviceIds
}

func getServicePorts(services []*api.CatalogService) []int {
	var servicePorts []int
	for _, service := range services {
		servicePorts = append(servicePorts, service.ServicePort)
	}
	return servicePorts
}

func (p *CatalogProvider) healthyNodes(service string) (catalogUpdate, error) {
	health := p.client.Health()
	opts := &api.QueryOptions{}
	data, _, err := health.Service(service, "", true, opts)
	if err != nil {
		log.WithError(err).Errorf("Failed to fetch details of %s", service)
		return catalogUpdate{}, err
	}
	nodes := fun.Filter(func(node *api.ServiceEntry) bool {
		return p.nodeFilter(service, node)
	}, data).([]*api.ServiceEntry)

	// Merge tags of nodes matching constraints, in a single slice.
	tags := fun.Foldl(func(node *api.ServiceEntry, set []string) []string {
		return fun.Keys(fun.Union(
			fun.Set(set),
			fun.Set(node.Service.Tags),
		).(map[string]bool)).([]string)
	}, []string{}, nodes).([]string)

	return catalogUpdate{
		Service: &serviceUpdate{
			ServiceName: service,
			Attributes:  tags,
		},
		Nodes: nodes,
	}, nil
}

func (p *CatalogProvider) nodeFilter(service string, node *api.ServiceEntry) bool {
	// Filter disabled application.
	if !p.isServiceEnabled(node) {
		log.Debugf("Filtering disabled Consul service %s", service)
		return false
	}

	// Filter by constraints.
	constraintTags := p.getConstraintTags(node.Service.Tags)
	ok, failingConstraint := p.MatchConstraints(constraintTags)
	if !ok && failingConstraint != nil {
		log.Debugf("Service %v pruned by '%v' constraint", service, failingConstraint.String())
		return false
	}
	return true
}

func (p *CatalogProvider) isServiceEnabled(node *api.ServiceEntry) bool {
	enable, err := strconv.ParseBool(p.getAttribute(label.SuffixEnable, node.Service.Tags, strconv.FormatBool(p.ExposedByDefault)))
	if err != nil {
		log.Debugf("Invalid value for enable, set to %b", p.ExposedByDefault)
		return p.ExposedByDefault
	}
	return enable
}

func (p *CatalogProvider) getPrefixedName(name string) string {
	if len(p.Prefix) > 0 && len(name) > 0 {
		return p.Prefix + "." + name
	}
	return name
}

func (p *CatalogProvider) getAttribute(name string, tags []string, defaultValue string) string {
	return getTag(p.getPrefixedName(name), tags, defaultValue)
}

func hasTag(name string, tags []string) bool {
	// Very-very unlikely that a Consul tag would ever start with '=!='
	tag := getTag(name, tags, "=!=")
	return tag != "=!="
}

func getTag(name string, tags []string, defaultValue string) string {
	for _, tag := range tags {
		// Given the nature of Consul tags, which could be either singular markers, or key=value pairs, we check if the consul tag starts with 'name'
		if strings.HasPrefix(strings.ToLower(tag), strings.ToLower(name)) {
			// In case, where a tag might be a key=value, try to split it by the first '='
			// - If the first element (which would always be there, even if the tag is a singular marker without '=' in it
			if kv := strings.SplitN(tag, "=", 2); strings.ToLower(kv[0]) == strings.ToLower(name) {
				// If the returned result is a key=value pair, return the 'value' component
				if len(kv) == 2 {
					return kv[1]
				}
				// If the returned result is a singular marker, return the 'key' component
				return kv[0]
			}
		}
	}
	return defaultValue
}

func (p *CatalogProvider) getConstraintTags(tags []string) []string {
	var values []string

	prefix := p.getPrefixedName("tags=")
	for _, tag := range tags {
		// We look for a Consul tag named 'traefik.tags' (unless different 'prefix' is configured)
		if strings.HasPrefix(strings.ToLower(tag), prefix) {
			// If 'traefik.tags=' tag is found, take the tag value and split by ',' adding the result to the list to be returned
<<<<<<< HEAD
			splitedTags := label.SplitAndTrimString(tag[len(prefix):], ",")
			values = append(values, splitedTags...)
=======
			splitedTags := strings.Split(tag[len(p.getPrefixedName("tags=")):], ",")
			list = append(list, splitedTags...)
		}
	}

	return list
}

func (p *CatalogProvider) buildConfig(catalog []catalogUpdate) *types.Configuration {
	var FuncMap = template.FuncMap{
		"getBackend":              p.getBackend,
		"getFrontendRule":         p.getFrontendRule,
		"getBackendName":          p.getBackendName,
		"getBackendAddress":       p.getBackendAddress,
		"getBasicAuth":            p.getBasicAuth,
		"getSticky":               p.getSticky,
		"hasStickinessLabel":      p.hasStickinessLabel,
		"getStickinessCookieName": p.getStickinessCookieName,
		"getAttribute":            p.getAttribute,
		"getTag":                  p.getTag,
		"hasTag":                  p.hasTag,
		"getEntryPoints":          p.getEntryPoints,
		"hasMaxconnAttributes":    p.hasMaxconnAttributes,
	}

	var allNodes []*api.ServiceEntry
	var services []*serviceUpdate
	for _, info := range catalog {
		if len(info.Nodes) > 0 {
			services = append(services, info.Service)
			allNodes = append(allNodes, info.Nodes...)
		}
	}
	// Ensure a stable ordering of nodes so that identical configurations may be detected
	sort.Sort(nodeSorter(allNodes))

	templateObjects := struct {
		Services []*serviceUpdate
		Nodes    []*api.ServiceEntry
	}{
		Services: services,
		Nodes:    allNodes,
	}

	configuration, err := p.GetConfiguration("templates/consul_catalog.tmpl", FuncMap, templateObjects)
	if err != nil {
		log.WithError(err).Error("Failed to create config")
	}

	return configuration
}

func (p *CatalogProvider) hasMaxconnAttributes(attributes []string) bool {
	amount := p.getAttribute("backend.maxconn.amount", attributes, "")
	extractorfunc := p.getAttribute("backend.maxconn.extractorfunc", attributes, "")
	if amount != "" && extractorfunc != "" {
		return true
	}
	return false
}

func (p *CatalogProvider) getNodes(index map[string][]string) ([]catalogUpdate, error) {
	visited := make(map[string]bool)

	var nodes []catalogUpdate
	for service := range index {
		name := strings.ToLower(service)
		if !strings.Contains(name, " ") && !visited[name] {
			visited[name] = true
			log.WithField("service", name).Debug("Fetching service")
			healthy, err := p.healthyNodes(name)
			if err != nil {
				return nil, err
			}
			// healthy.Nodes can be empty if constraints do not match, without throwing error
			if healthy.Service != nil && len(healthy.Nodes) > 0 {
				nodes = append(nodes, healthy)
			}
		}
	}
	return nodes, nil
}

func (p *CatalogProvider) watch(configurationChan chan<- types.ConfigMessage, stop chan bool) error {
	stopCh := make(chan struct{})
	watchCh := make(chan map[string][]string)
	errorCh := make(chan error)

	p.watchHealthState(stopCh, watchCh, errorCh)
	p.watchCatalogServices(stopCh, watchCh, errorCh)

	defer close(stopCh)
	defer close(watchCh)

	for {
		select {
		case <-stop:
			return nil
		case index, ok := <-watchCh:
			if !ok {
				return errors.New("consul service list nil")
			}
			log.Debug("List of services changed")
			nodes, err := p.getNodes(index)
			if err != nil {
				return err
			}
			configuration := p.buildConfig(nodes)
			configurationChan <- types.ConfigMessage{
				ProviderName:  "consul_catalog",
				Configuration: configuration,
			}
		case err := <-errorCh:
			return err
>>>>>>> b17d5b80
		}
	}

	return values
}<|MERGE_RESOLUTION|>--- conflicted
+++ resolved
@@ -42,6 +42,7 @@
 	Name  string
 	Tags  []string
 	Nodes []string
+	Ports []int
 }
 
 type serviceUpdate struct {
@@ -83,7 +84,6 @@
 	return lEntry.Service.Port < rEntry.Service.Port
 }
 
-<<<<<<< HEAD
 // Provide allows the consul catalog provider to provide configurations to traefik
 // using the given configuration channel.
 func (p *CatalogProvider) Provide(configurationChan chan<- types.ConfigMessage, pool *safe.Pool, constraints types.Constraints) error {
@@ -111,14 +111,6 @@
 	})
 
 	return err
-=======
-func hasChanged(current map[string]Service, previous map[string]Service) bool {
-	if len(current) != len(previous) {
-		return true
-	}
-	addedServiceKeys, removedServiceKeys := getChangedServiceKeys(current, previous)
-	return len(removedServiceKeys) > 0 || len(addedServiceKeys) > 0 || hasServiceChanged(current, previous)
->>>>>>> b17d5b80
 }
 
 func (p *CatalogProvider) watch(configurationChan chan<- types.ConfigMessage, stop chan bool) error {
@@ -132,7 +124,6 @@
 	defer close(stopCh)
 	defer close(watchCh)
 
-<<<<<<< HEAD
 	for {
 		select {
 		case <-stop:
@@ -155,26 +146,6 @@
 			return err
 		}
 	}
-=======
-func hasServiceChanged(current map[string]Service, previous map[string]Service) bool {
-	for key, value := range current {
-		if prevValue, ok := previous[key]; ok {
-			addedNodesKeys, removedNodesKeys := getChangedStringKeys(value.Nodes, prevValue.Nodes)
-			if len(addedNodesKeys) > 0 || len(removedNodesKeys) > 0 {
-				return true
-			}
-			addedTagsKeys, removedTagsKeys := getChangedStringKeys(value.Tags, prevValue.Tags)
-			if len(addedTagsKeys) > 0 || len(removedTagsKeys) > 0 {
-				return true
-			}
-			addedPortsKeys, removedPortsKeys := getChangedIntKeys(value.Ports, prevValue.Ports)
-			if len(addedPortsKeys) > 0 || len(removedPortsKeys) > 0 {
-				return true
-			}
-		}
-	}
-	return false
->>>>>>> b17d5b80
 }
 
 func (p *CatalogProvider) watchCatalogServices(stopCh <-chan struct{}, watchCh chan<- map[string][]string, errorCh chan<- error) {
@@ -215,195 +186,10 @@
 						errorCh <- err
 						return
 					}
-					nodesID := getServiceIds(nodes)
-					if service, ok := current[key]; ok {
-						service.Tags = value
-						service.Nodes = nodesID
-					} else {
-						service := Service{
-							Name:  key,
-							Tags:  value,
-							Nodes: nodesID,
-						}
-						current[key] = service
-					}
-				}
-				// A critical note is that the return of a blocking request is no guarantee of a change.
-				// It is possible that there was an idempotent write that does not affect the result of the query.
-				// Thus it is required to do extra check for changes...
-				if hasChanged(current, flashback) {
-					watchCh <- data
-					flashback = current
-				}
-			}
-		}
-	})
-}
-
-func getChangedIntKeys(currState []int, prevState []int) ([]int, []int) {
-	currKeySet := fun.Set(currState).(map[int]bool)
-	prevKeySet := fun.Set(prevState).(map[int]bool)
-
-	addedKeys := fun.Difference(currKeySet, prevKeySet).(map[int]bool)
-	removedKeys := fun.Difference(prevKeySet, currKeySet).(map[int]bool)
-
-	return fun.Keys(addedKeys).([]int), fun.Keys(removedKeys).([]int)
-}
-
-func (p *CatalogProvider) watchHealthState(stopCh <-chan struct{}, watchCh chan<- map[string][]string, errorCh chan<- error) {
-	health := p.client.Health()
-	catalog := p.client.Catalog()
-
-	safe.Go(func() {
-		// variable to hold previous state
-		var flashback []string
-
-		options := &api.QueryOptions{WaitTime: DefaultWatchWaitTime}
-
-		for {
-			select {
-			case <-stopCh:
-				return
-			default:
-			}
-
-			// Listening to changes that leads to `passing` state or degrades from it.
-			healthyState, meta, err := health.State("passing", options)
-			if err != nil {
-				log.WithError(err).Error("Failed to retrieve health checks")
-				errorCh <- err
-				return
-			}
-
-			var current []string
-			if healthyState != nil {
-				for _, healthy := range healthyState {
-					current = append(current, healthy.ServiceID)
-				}
-
-			}
-
-			// If LastIndex didn't change then it means `Get` returned
-			// because of the WaitTime and the key didn't changed.
-			if options.WaitIndex == meta.LastIndex {
-				continue
-			}
-
-			options.WaitIndex = meta.LastIndex
-
-			// The response should be unified with watchCatalogServices
-			data, _, err := catalog.Services(&api.QueryOptions{})
-			if err != nil {
-				log.Errorf("Failed to list services: %v", err)
-				errorCh <- err
-				return
-			}
-
-			if data != nil {
-				// A critical note is that the return of a blocking request is no guarantee of a change.
-				// It is possible that there was an idempotent write that does not affect the result of the query.
-				// Thus it is required to do extra check for changes...
-				addedKeys, removedKeys := getChangedStringKeys(current, flashback)
-
-				if len(addedKeys) > 0 {
-					log.WithField("DiscoveredServices", addedKeys).Debug("Health State change detected.")
-					watchCh <- data
-					flashback = current
-				}
-
-				if len(removedKeys) > 0 {
-					log.WithField("MissingServices", removedKeys).Debug("Health State change detected.")
-					watchCh <- data
-					flashback = current
-				}
-			}
-		}
-	})
-}
-
-<<<<<<< HEAD
-func (p *CatalogProvider) getNodes(index map[string][]string) ([]catalogUpdate, error) {
-	visited := make(map[string]bool)
-
-	var nodes []catalogUpdate
-	for service := range index {
-		name := strings.ToLower(service)
-		if !strings.Contains(name, " ") && !visited[name] {
-			visited[name] = true
-			log.WithField("service", name).Debug("Fetching service")
-			healthy, err := p.healthyNodes(name)
-			if err != nil {
-				return nil, err
-			}
-			// healthy.Nodes can be empty if constraints do not match, without throwing error
-			if healthy.Service != nil && len(healthy.Nodes) > 0 {
-				nodes = append(nodes, healthy)
-			}
-		}
-	}
-	return nodes, nil
-=======
-// Service represent a Consul service.
-type Service struct {
-	Name  string
-	Tags  []string
-	Nodes []string
-	Ports []int
->>>>>>> b17d5b80
-}
-
-func hasChanged(current map[string]Service, previous map[string]Service) bool {
-	addedServiceKeys, removedServiceKeys := getChangedServiceKeys(current, previous)
-	return len(removedServiceKeys) > 0 || len(addedServiceKeys) > 0 || hasNodeOrTagsChanged(current, previous)
-}
-
-func getChangedServiceKeys(current map[string]Service, previous map[string]Service) ([]string, []string) {
-	currKeySet := fun.Set(fun.Keys(current).([]string)).(map[string]bool)
-	prevKeySet := fun.Set(fun.Keys(previous).([]string)).(map[string]bool)
-
-	addedKeys := fun.Difference(currKeySet, prevKeySet).(map[string]bool)
-	removedKeys := fun.Difference(prevKeySet, currKeySet).(map[string]bool)
-
-	return fun.Keys(addedKeys).([]string), fun.Keys(removedKeys).([]string)
-}
-
-func hasNodeOrTagsChanged(current map[string]Service, previous map[string]Service) bool {
-	var added []string
-	var removed []string
-	for key, value := range current {
-		if prevValue, ok := previous[key]; ok {
-			addedNodesKeys, removedNodesKeys := getChangedStringKeys(value.Nodes, prevValue.Nodes)
-			added = append(added, addedNodesKeys...)
-			removed = append(removed, removedNodesKeys...)
-			addedTagsKeys, removedTagsKeys := getChangedStringKeys(value.Tags, prevValue.Tags)
-			added = append(added, addedTagsKeys...)
-			removed = append(removed, removedTagsKeys...)
-		}
-	}
-	return len(added) > 0 || len(removed) > 0
-}
-
-func getChangedStringKeys(currState []string, prevState []string) ([]string, []string) {
-	currKeySet := fun.Set(currState).(map[string]bool)
-	prevKeySet := fun.Set(prevState).(map[string]bool)
-
-	addedKeys := fun.Difference(currKeySet, prevKeySet).(map[string]bool)
-	removedKeys := fun.Difference(prevKeySet, currKeySet).(map[string]bool)
-
-<<<<<<< HEAD
-	return fun.Keys(addedKeys).([]string), fun.Keys(removedKeys).([]string)
-=======
-			if data != nil {
-				current := make(map[string]Service)
-				for key, value := range data {
-					nodes, _, err := catalog.Service(key, "", &api.QueryOptions{})
-					if err != nil {
-						log.Errorf("Failed to get detail of service %s: %s", key, err)
-						errorCh <- err
-						return
-					}
+
 					nodesID := getServiceIds(nodes)
 					ports := getServicePorts(nodes)
+
 					if service, ok := current[key]; ok {
 						service.Tags = value
 						service.Nodes = nodesID
@@ -418,6 +204,7 @@
 						current[key] = service
 					}
 				}
+
 				// A critical note is that the return of a blocking request is no guarantee of a change.
 				// It is possible that there was an idempotent write that does not affect the result of the query.
 				// Thus it is required to do extra check for changes...
@@ -428,7 +215,157 @@
 			}
 		}
 	})
->>>>>>> b17d5b80
+}
+
+func (p *CatalogProvider) watchHealthState(stopCh <-chan struct{}, watchCh chan<- map[string][]string, errorCh chan<- error) {
+	health := p.client.Health()
+	catalog := p.client.Catalog()
+
+	safe.Go(func() {
+		// variable to hold previous state
+		var flashback []string
+
+		options := &api.QueryOptions{WaitTime: DefaultWatchWaitTime}
+
+		for {
+			select {
+			case <-stopCh:
+				return
+			default:
+			}
+
+			// Listening to changes that leads to `passing` state or degrades from it.
+			healthyState, meta, err := health.State("passing", options)
+			if err != nil {
+				log.WithError(err).Error("Failed to retrieve health checks")
+				errorCh <- err
+				return
+			}
+
+			var current []string
+			if healthyState != nil {
+				for _, healthy := range healthyState {
+					current = append(current, healthy.ServiceID)
+				}
+
+			}
+
+			// If LastIndex didn't change then it means `Get` returned
+			// because of the WaitTime and the key didn't changed.
+			if options.WaitIndex == meta.LastIndex {
+				continue
+			}
+
+			options.WaitIndex = meta.LastIndex
+
+			// The response should be unified with watchCatalogServices
+			data, _, err := catalog.Services(&api.QueryOptions{})
+			if err != nil {
+				log.Errorf("Failed to list services: %v", err)
+				errorCh <- err
+				return
+			}
+
+			if data != nil {
+				// A critical note is that the return of a blocking request is no guarantee of a change.
+				// It is possible that there was an idempotent write that does not affect the result of the query.
+				// Thus it is required to do extra check for changes...
+				addedKeys, removedKeys := getChangedStringKeys(current, flashback)
+
+				if len(addedKeys) > 0 {
+					log.WithField("DiscoveredServices", addedKeys).Debug("Health State change detected.")
+					watchCh <- data
+					flashback = current
+				}
+
+				if len(removedKeys) > 0 {
+					log.WithField("MissingServices", removedKeys).Debug("Health State change detected.")
+					watchCh <- data
+					flashback = current
+				}
+			}
+		}
+	})
+}
+
+func (p *CatalogProvider) getNodes(index map[string][]string) ([]catalogUpdate, error) {
+	visited := make(map[string]bool)
+
+	var nodes []catalogUpdate
+	for service := range index {
+		name := strings.ToLower(service)
+		if !strings.Contains(name, " ") && !visited[name] {
+			visited[name] = true
+			log.WithField("service", name).Debug("Fetching service")
+			healthy, err := p.healthyNodes(name)
+			if err != nil {
+				return nil, err
+			}
+			// healthy.Nodes can be empty if constraints do not match, without throwing error
+			if healthy.Service != nil && len(healthy.Nodes) > 0 {
+				nodes = append(nodes, healthy)
+			}
+		}
+	}
+	return nodes, nil
+}
+
+func hasChanged(current map[string]Service, previous map[string]Service) bool {
+	if len(current) != len(previous) {
+		return true
+	}
+	addedServiceKeys, removedServiceKeys := getChangedServiceKeys(current, previous)
+	return len(removedServiceKeys) > 0 || len(addedServiceKeys) > 0 || hasServiceChanged(current, previous)
+}
+
+func getChangedServiceKeys(current map[string]Service, previous map[string]Service) ([]string, []string) {
+	currKeySet := fun.Set(fun.Keys(current).([]string)).(map[string]bool)
+	prevKeySet := fun.Set(fun.Keys(previous).([]string)).(map[string]bool)
+
+	addedKeys := fun.Difference(currKeySet, prevKeySet).(map[string]bool)
+	removedKeys := fun.Difference(prevKeySet, currKeySet).(map[string]bool)
+
+	return fun.Keys(addedKeys).([]string), fun.Keys(removedKeys).([]string)
+}
+
+func hasServiceChanged(current map[string]Service, previous map[string]Service) bool {
+	for key, value := range current {
+		if prevValue, ok := previous[key]; ok {
+			addedNodesKeys, removedNodesKeys := getChangedStringKeys(value.Nodes, prevValue.Nodes)
+			if len(addedNodesKeys) > 0 || len(removedNodesKeys) > 0 {
+				return true
+			}
+			addedTagsKeys, removedTagsKeys := getChangedStringKeys(value.Tags, prevValue.Tags)
+			if len(addedTagsKeys) > 0 || len(removedTagsKeys) > 0 {
+				return true
+			}
+			addedPortsKeys, removedPortsKeys := getChangedIntKeys(value.Ports, prevValue.Ports)
+			if len(addedPortsKeys) > 0 || len(removedPortsKeys) > 0 {
+				return true
+			}
+		}
+	}
+	return false
+}
+
+func getChangedStringKeys(currState []string, prevState []string) ([]string, []string) {
+	currKeySet := fun.Set(currState).(map[string]bool)
+	prevKeySet := fun.Set(prevState).(map[string]bool)
+
+	addedKeys := fun.Difference(currKeySet, prevKeySet).(map[string]bool)
+	removedKeys := fun.Difference(prevKeySet, currKeySet).(map[string]bool)
+
+	return fun.Keys(addedKeys).([]string), fun.Keys(removedKeys).([]string)
+}
+
+func getChangedIntKeys(currState []int, prevState []int) ([]int, []int) {
+	currKeySet := fun.Set(currState).(map[int]bool)
+	prevKeySet := fun.Set(prevState).(map[int]bool)
+
+	addedKeys := fun.Difference(currKeySet, prevKeySet).(map[int]bool)
+	removedKeys := fun.Difference(prevKeySet, currKeySet).(map[int]bool)
+
+	return fun.Keys(addedKeys).([]int), fun.Keys(removedKeys).([]int)
 }
 
 func getServiceIds(services []*api.CatalogService) []string {
@@ -546,125 +483,8 @@
 		// We look for a Consul tag named 'traefik.tags' (unless different 'prefix' is configured)
 		if strings.HasPrefix(strings.ToLower(tag), prefix) {
 			// If 'traefik.tags=' tag is found, take the tag value and split by ',' adding the result to the list to be returned
-<<<<<<< HEAD
 			splitedTags := label.SplitAndTrimString(tag[len(prefix):], ",")
 			values = append(values, splitedTags...)
-=======
-			splitedTags := strings.Split(tag[len(p.getPrefixedName("tags=")):], ",")
-			list = append(list, splitedTags...)
-		}
-	}
-
-	return list
-}
-
-func (p *CatalogProvider) buildConfig(catalog []catalogUpdate) *types.Configuration {
-	var FuncMap = template.FuncMap{
-		"getBackend":              p.getBackend,
-		"getFrontendRule":         p.getFrontendRule,
-		"getBackendName":          p.getBackendName,
-		"getBackendAddress":       p.getBackendAddress,
-		"getBasicAuth":            p.getBasicAuth,
-		"getSticky":               p.getSticky,
-		"hasStickinessLabel":      p.hasStickinessLabel,
-		"getStickinessCookieName": p.getStickinessCookieName,
-		"getAttribute":            p.getAttribute,
-		"getTag":                  p.getTag,
-		"hasTag":                  p.hasTag,
-		"getEntryPoints":          p.getEntryPoints,
-		"hasMaxconnAttributes":    p.hasMaxconnAttributes,
-	}
-
-	var allNodes []*api.ServiceEntry
-	var services []*serviceUpdate
-	for _, info := range catalog {
-		if len(info.Nodes) > 0 {
-			services = append(services, info.Service)
-			allNodes = append(allNodes, info.Nodes...)
-		}
-	}
-	// Ensure a stable ordering of nodes so that identical configurations may be detected
-	sort.Sort(nodeSorter(allNodes))
-
-	templateObjects := struct {
-		Services []*serviceUpdate
-		Nodes    []*api.ServiceEntry
-	}{
-		Services: services,
-		Nodes:    allNodes,
-	}
-
-	configuration, err := p.GetConfiguration("templates/consul_catalog.tmpl", FuncMap, templateObjects)
-	if err != nil {
-		log.WithError(err).Error("Failed to create config")
-	}
-
-	return configuration
-}
-
-func (p *CatalogProvider) hasMaxconnAttributes(attributes []string) bool {
-	amount := p.getAttribute("backend.maxconn.amount", attributes, "")
-	extractorfunc := p.getAttribute("backend.maxconn.extractorfunc", attributes, "")
-	if amount != "" && extractorfunc != "" {
-		return true
-	}
-	return false
-}
-
-func (p *CatalogProvider) getNodes(index map[string][]string) ([]catalogUpdate, error) {
-	visited := make(map[string]bool)
-
-	var nodes []catalogUpdate
-	for service := range index {
-		name := strings.ToLower(service)
-		if !strings.Contains(name, " ") && !visited[name] {
-			visited[name] = true
-			log.WithField("service", name).Debug("Fetching service")
-			healthy, err := p.healthyNodes(name)
-			if err != nil {
-				return nil, err
-			}
-			// healthy.Nodes can be empty if constraints do not match, without throwing error
-			if healthy.Service != nil && len(healthy.Nodes) > 0 {
-				nodes = append(nodes, healthy)
-			}
-		}
-	}
-	return nodes, nil
-}
-
-func (p *CatalogProvider) watch(configurationChan chan<- types.ConfigMessage, stop chan bool) error {
-	stopCh := make(chan struct{})
-	watchCh := make(chan map[string][]string)
-	errorCh := make(chan error)
-
-	p.watchHealthState(stopCh, watchCh, errorCh)
-	p.watchCatalogServices(stopCh, watchCh, errorCh)
-
-	defer close(stopCh)
-	defer close(watchCh)
-
-	for {
-		select {
-		case <-stop:
-			return nil
-		case index, ok := <-watchCh:
-			if !ok {
-				return errors.New("consul service list nil")
-			}
-			log.Debug("List of services changed")
-			nodes, err := p.getNodes(index)
-			if err != nil {
-				return err
-			}
-			configuration := p.buildConfig(nodes)
-			configurationChan <- types.ConfigMessage{
-				ProviderName:  "consul_catalog",
-				Configuration: configuration,
-			}
-		case err := <-errorCh:
-			return err
->>>>>>> b17d5b80
 		}
 	}
 
